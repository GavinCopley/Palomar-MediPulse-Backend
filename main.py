# imports from flask
import json
import os
import ast
from urllib.parse import urljoin, urlparse
from flask import abort, redirect, render_template, request, send_from_directory, url_for, jsonify  # import render_template from "public" flask libraries
from flask_login import current_user, login_user, logout_user
from flask.cli import AppGroup
from flask_login import current_user, login_required
from flask import current_app
from werkzeug.security import generate_password_hash
import shutil
import datetime



# import "objects" from "this" project
from __init__ import app, db, login_manager  # Key Flask objects 
# API endpoints
from api.user import user_api 
from api.pfp import pfp_api
from api.nestImg import nestImg_api # Justin added this, custom format for his website
from api.post import post_api
from api.channel import channel_api
from api.group import group_api
from api.section import section_api
from api.nestPost import nestPost_api # Justin added this, custom format for his website
from api.messages_api import messages_api # Adi added this, messages for his website
from api.carChat import car_chat_bp
from api.carPost import carPost_api
from api.student import student_api
from api.vin import vin_api
from api.chatBot import chatbot_api
from api.carComments import carComments_api
from api.userCars import userCars_api
from api.mechanicsTips import mechanicsTips_api
from api.vinStore import vinStore_api
from api.favorites import itemStore_api

from api.vote import vote_api
# database Initialization functions
from model.carChat import CarChat
from model.mechanicsTips import MechanicsTip
from model.user import User, initUsers
from model.section import Section, initSections
from model.group import Group, initGroups
from model.channel import Channel, initChannels
from model.post import Post, initPosts
from model.nestPost import NestPost, initNestPosts # Justin added this, custom format for his website
from model.vote import Vote, initVotes
from model.carPost import CarPost
from model.vehicle import Vehicle, initVehicles
from model.listings import UserItem, initDefaultUser
from model.carComments import CarComments
# server only Views

# register URIs for api endpoints
app.register_blueprint(messages_api) # Adi added this, messages for his website
app.register_blueprint(user_api)
app.register_blueprint(pfp_api) 
app.register_blueprint(post_api)
app.register_blueprint(channel_api)
app.register_blueprint(group_api)
app.register_blueprint(section_api)
app.register_blueprint(car_chat_bp)
# Added new files to create nestPosts, uses a different format than Mortensen and didn't want to touch his junk
app.register_blueprint(nestPost_api)
app.register_blueprint(nestImg_api)
app.register_blueprint(vote_api)
app.register_blueprint(carPost_api)
app.register_blueprint(student_api)
app.register_blueprint(vin_api)
app.register_blueprint(chatbot_api)
app.register_blueprint(carComments_api)
app.register_blueprint(userCars_api)
app.register_blueprint(mechanicsTips_api)
app.register_blueprint(vinStore_api)
app.register_blueprint(itemStore_api)

from api.listings import fetch_listings
@app.route('/api/fetchListings', methods=['GET'])
def fetchListings():
    cars = fetch_listings(2)
    return jsonify([car for car in cars])

@app.route('/api/carPost/allPosts/<string:car_type>', methods=['GET'])
def allPosts(car_type):
    if car_type not in ['gas', 'electric', 'hybrid', 'dream']:
        return jsonify({'message': 'Car type must be one of gas, electric, hybrid, dream'}), 400
    posts = CarPost.query.filter(CarPost._car_type == car_type).all()
    return jsonify([post.read() for post in posts])

@app.route('/api/carPost/postsByUser/<int:user_id>', methods=['GET'])
def postsByUser(user_id):
    user = User.query.get(user_id)
    if user is None:
        return jsonify({'message': 'User not found'}), 404
    posts = CarPost.query.filter(CarPost._uid == user_id).all()
    return jsonify([post.read() for post in posts])

from model.carPostImage import carPostImage_base64_decode, carPostImage_base64_upload

@app.route('/api/carPost/<int:post_id>/images', methods=['GET'])
def getPostImages(post_id):
    post = CarPost.query.get(post_id)
    if post is None:
        return jsonify({'message': 'Post not found'}), 404
    image_url_table = post._image_url_table
    if not image_url_table or len(image_url_table) == 0:
        return jsonify({'message': 'There are no images for this post.'}), 404
    
    images = []
    for url in ast.literal_eval(image_url_table):
        print(url)
        image = carPostImage_base64_decode(post_id, url)
        images.append(image)
        
    return jsonify(images)

@app.route('/api/data/mort', methods=['GET'])
def get_data():
    # start a list, to be used like a information database
    InfoDb = []

    # add a row to list, an Info record
    InfoDb.append({
        "FirstName": "John",
        "LastName": "Mortensen",
        "DOB": "October 21",
        "Residence": "San Diego",
        "Email": "jmortensen@powayusd.com",
        "Owns_Cars": ["2015-Fusion", "2011-Ranger", "2003-Excursion", "1997-F350", "1969-Cadillac"]
    })

    # add a row to list, an Info record
    InfoDb.append({
        "FirstName": "Shane",
        "LastName": "Lopez",
        "DOB": "February 27",
        "Residence": "San Diego",
        "Email": "slopez@powayusd.com",
        "Owns_Cars": ["2021-Insight"]
    })
    
    return jsonify(InfoDb)



# Tell Flask-Login the view function name of your login route
login_manager.login_view = "login"

@login_manager.unauthorized_handler
def unauthorized_callback():
    return redirect(url_for('login', next=request.path))

# register URIs for server pages
@login_manager.user_loader
def load_user(user_id):
    return User.query.get(int(user_id))

@app.context_processor
def inject_user():
    return dict(current_user=current_user)

# Helper function to check if the URL is safe for redirects
def is_safe_url(target):
    ref_url = urlparse(request.host_url)
    test_url = urlparse(urljoin(request.host_url, target))
    return test_url.scheme in ('http', 'https') and ref_url.netloc == test_url.netloc

@app.route('/login', methods=['GET', 'POST'])
def login():
    error = None
    next_page = request.args.get('next', '') or request.form.get('next', '')
    if request.method == 'POST':
        user = User.query.filter_by(_uid=request.form['username']).first()
        if user and user.is_password(request.form['password']):
            login_user(user)
            if not is_safe_url(next_page):
                return abort(400)
            return redirect(next_page or url_for('index'))
        else:
            error = 'Invalid username or password.'
    return render_template("login.html", error=error, next=next_page)
    
@app.route('/logout')
def logout():
    logout_user()
    return redirect(url_for('index'))

@app.errorhandler(404)  # catch for URL not found
def page_not_found(e):
    # note that we set the 404 status explicitly
    return render_template('404.html'), 404

@app.route('/')  # connects default URL to index() function
def index():
    print("Home:", current_user)
    return render_template("index.html")

@app.route('/users/table')
@login_required
def utable():
    users = User.query.all()
    return render_template("utable.html", user_data=users)

@app.route('/users/table2')
@login_required
def u2table():
    users = User.query.all()
    return render_template("u2table.html", user_data=users)

# Helper function to extract uploads for a user (ie PFP image)
@app.route('/uploads/<path:filename>')
def uploaded_file(filename):
    return send_from_directory(current_app.config['UPLOAD_FOLDER'], filename)
 
@app.route('/users/delete/<int:user_id>', methods=['DELETE'])
@login_required
def delete_user(user_id):
    user = User.query.get(user_id)
    if user:
        user.delete()
        return jsonify({'message': 'User deleted successfully'}), 200
    return jsonify({'error': 'User not found'}), 404

@app.route('/users/reset_password/<int:user_id>', methods=['POST'])
@login_required
def reset_password(user_id):
    if current_user.role != 'Admin':
        return jsonify({'error': 'Unauthorized'}), 403
    
    user = User.query.get(user_id)
    if not user:
        return jsonify({'error': 'User not found'}), 404

    # Set the new password
    if user.update({"password": app.config['DEFAULT_PASSWORD']}):
        return jsonify({'message': 'Password reset successfully'}), 200
    return jsonify({'error': 'Password reset failed'}), 500

# Create an AppGroup for custom commands
custom_cli = AppGroup('custom', help='Custom commands')

# Define a command to run the data generation functions
@custom_cli.command('generate_data')
def generate_data():
    initDefaultUser()
    initUsers()
    initSections()
    initVehicles()
    initGroups()
    initChannels()
    initPosts()
    initNestPosts()
    initVotes()
    
# Backup the old database
def backup_database(db_uri, backup_uri):
    """Backup the current database."""
    if backup_uri:
        db_path = db_uri.replace('sqlite:///', 'instance/')
        backup_path = backup_uri.replace('sqlite:///', 'instance/')
        shutil.copyfile(db_path, backup_path)
        print(f"Database backed up to {backup_path}")
    else:
        print("Backup not supported for production database.")

# Extract data from the existing database
def extract_data():
    data = {}
    with app.app_context():
        data['users'] = [user.read() for user in User.query.all()]
        data['sections'] = [section.read() for section in Section.query.all()]
        data['groups'] = [group.read() for group in Group.query.all()]
        data['channels'] = [channel.read() for channel in Channel.query.all()]
        data['posts'] = [post.read() for post in Post.query.all()]
        data['carPosts'] = [post.read() for post in CarPost.query.all()]
<<<<<<< HEAD
        data['carComments'] = [comment.read() for comment in CarComments.query.all()]
=======
        data['user_items'] = [post.read() for post in UserItem.query.all()]
        data['vehicles'] = [vehicle.read() for vehicle in Vehicle.query.all()]
>>>>>>> 1c111be3
    return data

# Save extracted data to JSON files
def save_data_to_json(data, directory='backup'):
    if not os.path.exists(directory):
        os.makedirs(directory)
    for table, records in data.items():
        with open(os.path.join(directory, f'{table}.json'), 'w') as f:
            for record in records:
                if record.get('date_posted'):
                    record['date_posted'] = record['date_posted'].isoformat()
                if record.get('date_added'):
                    if type(record['date_added']) != str:
                        record['date_added'] = record['date_added'].isoformat()
            json.dump(records, f)
    print(f"Data backed up to {directory} directory.")

# Load data from JSON files
def load_data_from_json(directory='backup'):
    data = {}
<<<<<<< HEAD
    for table in ['users', 'sections', 'groups', 'channels', 'posts', 'carPosts', 'carComments']:
=======
    for table in ['users', 'sections', 'groups', 'channels', 'posts', 'carPosts', 'user_items', 'vehicles']:
>>>>>>> 1c111be3
        with open(os.path.join(directory, f'{table}.json'), 'r') as f:
            data[table] = json.load(f)
    return data

# Restore data to the new database
def restore_data(data):
    with app.app_context():
        users = User.restore(data['users'])
        _ = Section.restore(data['sections'])
        _ = Group.restore(data['groups'], users)
        _ = Channel.restore(data['channels'])
        _ = Post.restore(data['posts'])
        _ = UserItem.restore(data['user_items'])
        _ = CarPost.restore(data['carPosts'])
<<<<<<< HEAD
        _ = CarComments.restore(data['carComments'])
=======
        _ = Vehicle.restore(data['vehicles'])
>>>>>>> 1c111be3
    print("Data restored to the new database.")

# Define a command to backup data
@custom_cli.command('backup_data')
def backup_data():
    data = extract_data()
    save_data_to_json(data)
    backup_database(app.config['SQLALCHEMY_DATABASE_URI'], app.config['SQLALCHEMY_BACKUP_URI'])

# Define a command to restore data
@custom_cli.command('restore_data')
def restore_data_command():
    data = load_data_from_json()
    restore_data(data)
    
# Register the custom command group with the Flask application
app.cli.add_command(custom_cli)
        
# this runs the flask application on the development server
if __name__ == "__main__":
    # change name for testing
    app.run(debug=True, host="0.0.0.0", port="8887")


# @app.route('/api/mechanicsTips', methods=['GET'])
# def get_mechanic_tip():
#     make = request.args.get('make')
#     model = request.args.get('model')
#     year = request.args.get('year')
#     issue = request.args.get('issue')

#     if not make or not model or not year or not issue:
#         return jsonify({'message': 'Missing required parameters'}), 400

#     tip = MechanicsTip.query.filter_by(_make=make, _model=model, _year=year, _issue=issue).first()

#     if tip:
#         return jsonify(tip.read())
#     else:
#         return jsonify({'message': 'Tip not found'}), 404

<|MERGE_RESOLUTION|>--- conflicted
+++ resolved
@@ -276,12 +276,9 @@
         data['channels'] = [channel.read() for channel in Channel.query.all()]
         data['posts'] = [post.read() for post in Post.query.all()]
         data['carPosts'] = [post.read() for post in CarPost.query.all()]
-<<<<<<< HEAD
-        data['carComments'] = [comment.read() for comment in CarComments.query.all()]
-=======
         data['user_items'] = [post.read() for post in UserItem.query.all()]
         data['vehicles'] = [vehicle.read() for vehicle in Vehicle.query.all()]
->>>>>>> 1c111be3
+        data['carComments'] = [comment.read() for comment in CarComments.query.all()]
     return data
 
 # Save extracted data to JSON files
@@ -302,11 +299,7 @@
 # Load data from JSON files
 def load_data_from_json(directory='backup'):
     data = {}
-<<<<<<< HEAD
-    for table in ['users', 'sections', 'groups', 'channels', 'posts', 'carPosts', 'carComments']:
-=======
-    for table in ['users', 'sections', 'groups', 'channels', 'posts', 'carPosts', 'user_items', 'vehicles']:
->>>>>>> 1c111be3
+    for table in ['users', 'sections', 'groups', 'channels', 'posts', 'carPosts', 'user_items', 'vehicles', 'carComments']:
         with open(os.path.join(directory, f'{table}.json'), 'r') as f:
             data[table] = json.load(f)
     return data
@@ -321,11 +314,8 @@
         _ = Post.restore(data['posts'])
         _ = UserItem.restore(data['user_items'])
         _ = CarPost.restore(data['carPosts'])
-<<<<<<< HEAD
+        _ = Vehicle.restore(data['vehicles'])
         _ = CarComments.restore(data['carComments'])
-=======
-        _ = Vehicle.restore(data['vehicles'])
->>>>>>> 1c111be3
     print("Data restored to the new database.")
 
 # Define a command to backup data
